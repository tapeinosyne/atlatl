[package]
name = "atlatl"
version = "0.1.2"

authors = ["tapeinosyne <andrew@banausia.com>"]
license = "Apache-2.0/MIT"
repository = "https://github.com/tapeinosyne/atlatl"
homepage = "https://github.com/tapeinosyne/atlatl"
# documentation = "https://docs.rs/atlatl"

readme = "README.md"
description = "Double-array tries."
# categories = ["data-structures"]
keywords = ["double-array", "trie"]


[dependencies]
fnv = "1.0"
num-traits = "0.2"
serde = { version = "1.0", optional = true, features = ["derive"] }

[dev-dependencies]
fst = "0.1"
lazy_static = "1.1"
<<<<<<< HEAD
quickcheck = "0.9"
rand = "0.5"
=======
quickcheck = "0.7"
rand = "0.7"
>>>>>>> 9b22e033
<|MERGE_RESOLUTION|>--- conflicted
+++ resolved
@@ -22,10 +22,5 @@
 [dev-dependencies]
 fst = "0.1"
 lazy_static = "1.1"
-<<<<<<< HEAD
 quickcheck = "0.9"
-rand = "0.5"
-=======
-quickcheck = "0.7"
-rand = "0.7"
->>>>>>> 9b22e033
+rand = "0.7"